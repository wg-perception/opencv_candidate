--- conflicted
+++ resolved
@@ -145,20 +145,8 @@
   float mse_;
   /** the number of points that form the plane */
   int K_;
-}
-;
-
-<<<<<<< HEAD
-=======
-std::ostream&
-operator<<(std::ostream& out, const Plane& plane)
-{
-  out << "coeff: " << plane.abcd()[0] << "," << plane.abcd()[1] << "," << plane.abcd()[2] << "," << plane.abcd()[3]
-  << ",";
-  return out;
-}
-
->>>>>>> 06337af8
+};
+
 ////////////////////////////////////////////////////////////////////////////////////////////////////////////////////////
 
 class PlaneGrid
@@ -190,7 +178,7 @@
         int K = 0;
         for (int j = y * block_size; j < std::min((y + 1) * block_size, points3d.rows); ++j)
         {
-          const cv::Vec3f * vec = points3d.ptr < cv::Vec3f > (j, x * block_size), *vec_end;
+          const cv::Vec3f * vec = points3d.ptr<cv::Vec3f>(j, x * block_size), *vec_end;
           if (x == mini_cols)
             vec_end = vec + points3d.cols - 1 - x * block_size;
           else
@@ -325,7 +313,7 @@
     if (cols % block_size != 0)
       ++mini_cols;
 
-    mask_mini_ = cv::Mat_ < uchar > ::zeros(mini_rows, mini_cols);
+    mask_mini_ = cv::Mat_<uchar>::zeros(mini_rows, mini_cols);
   }
 
   int
@@ -427,8 +415,8 @@
     for (int yy = range_y.start; yy != range_y.end; ++yy)
     {
       uchar* data = overall_mask.ptr(yy, range_x.start), *data_end = overall_mask.ptr(yy, range_x.end);
-      const cv::Vec3f* point = points3d_.ptr < cv::Vec3f > (yy, range_x.start);
-      const cv::Vec3f* normal = normals_.ptr < cv::Vec3f > (yy, range_x.start);
+      const cv::Vec3f* point = points3d_.ptr<cv::Vec3f>(yy, range_x.start);
+      const cv::Vec3f* normal = normals_.ptr<cv::Vec3f>(yy, range_x.start);
 
       for (int xx = range_x.start; data != data_end; ++data, ++point, ++xx, ++normal)
       {
@@ -505,14 +493,14 @@
     // Error (in meters) for how far a point is on a plane.
     double error_ = 0.02;
 
-    cv::Mat_ < cv::Vec3f > points3d_;
+    cv::Mat_<cv::Vec3f> points3d_;
     if (points3d_in.depth() == CV_32F)
       points3d_ = points3d_in;
     else
       points3d_in.convertTo(points3d_, CV_32F);
 
     // Pre-computations
-    cv::Mat_ < uchar > overall_mask = cv::Mat_ < uchar > (points3d_.rows, points3d_.cols, (unsigned char) (255));
+    cv::Mat_<uchar> overall_mask = cv::Mat_<uchar>(points3d_.rows, points3d_.cols, (unsigned char) (255));
 
     PlaneGrid plane_grid(points3d_, block_size);
     TileQueue plane_queue(plane_grid);
